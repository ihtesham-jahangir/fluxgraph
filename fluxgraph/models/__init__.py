--- conflicted
+++ resolved
@@ -3,11 +3,8 @@
 from .openai_provider import OpenAIProvider
 from .anthropic_provider import AnthropicProvider
 from .ollama_provider import OllamaProvider
-<<<<<<< HEAD
 from .groq_provider import GroqProvider
 
-__all__ = ["ModelProvider", "OpenAIProvider", "AnthropicProvider", "OllamaProvider", "GroqProvider"]
-=======
 from .gemini_provider import GeminiProvider # Add this line
 
 __all__ = [
@@ -15,6 +12,6 @@
     "OpenAIProvider",
     "AnthropicProvider",
     "OllamaProvider",
+    "GroqProvider",
     "GeminiProvider" # Add this line
 ]
->>>>>>> b19d37ac
